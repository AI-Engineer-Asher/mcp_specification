--- conflicted
+++ resolved
@@ -302,8 +302,6 @@
             "description": "Capabilities a client may support. Known capabilities are defined here, in this schema, but this is not a closed set: any client can define its own, additional capabilities.",
             "type": "object",
             "properties": {
-<<<<<<< HEAD
-=======
                 "elicitation": {
                     "description": "Present if the client supports elicitation from the server.",
                     "properties": {
@@ -320,7 +318,6 @@
                     },
                     "type": "object"
                 },
->>>>>>> 0544dde9
                 "experimental": {
                     "type": "object",
                     "propertyNames": {
@@ -814,20 +811,40 @@
             ],
             "additionalProperties": false
         },
-<<<<<<< HEAD
-        "ElicitRequestParams": {
-            "description": "Parameters for an `elicitation/create` request.",
-            "type": "object",
-=======
         "ElicitRequestFormParams": {
             "description": "The parameters for a request to elicit non-sensitive information from the user via a form in the client.",
->>>>>>> 0544dde9
             "properties": {
                 "_meta": {
-                    "allOf": [
-                        {
-                            "type": "object",
-                            "propertyNames": {
+                    "additionalProperties": {},
+                    "description": "See [General fields: `_meta`](/specification/draft/basic/index#meta) for notes on `_meta` usage.",
+                    "properties": {
+                        "progressToken": {
+                            "$ref": "#/definitions/ProgressToken",
+                            "description": "If specified, the caller is requesting out-of-band progress notifications for this request (as represented by notifications/progress). The value of this parameter is an opaque token that will be attached to any subsequent notifications. The receiver is not obligated to provide these notifications."
+                        }
+                    },
+                    "type": "object"
+                },
+                "message": {
+                    "description": "The message to present to the user describing what information is being requested.",
+                    "type": "string"
+                },
+                "mode": {
+                    "const": "form",
+                    "description": "The elicitation mode.",
+                    "type": "string"
+                },
+                "requestedSchema": {
+                    "description": "A restricted subset of JSON Schema.\nOnly top-level properties are allowed, without nesting.",
+                    "properties": {
+                        "properties": {
+                            "additionalProperties": {
+                                "$ref": "#/definitions/PrimitiveSchemaDefinition"
+                            },
+                            "type": "object"
+                        },
+                        "required": {
+                            "items": {
                                 "type": "string"
                             },
                             "additionalProperties": {}
@@ -845,18 +862,8 @@
                     "description": "See [General fields: `_meta`](/specification/draft/basic/index#meta) for notes on `_meta` usage."
                 },
                 "message": {
-<<<<<<< HEAD
                     "type": "string",
                     "description": "The message to present to the user."
-=======
-                    "description": "The message to present to the user describing what information is being requested.",
-                    "type": "string"
-                },
-                "mode": {
-                    "const": "form",
-                    "description": "The elicitation mode.",
-                    "type": "string"
->>>>>>> 0544dde9
                 },
                 "requestedSchema": {
                     "type": "object",
@@ -959,78 +966,8 @@
                     "propertyNames": {
                         "type": "string"
                     },
-                    "additionalProperties": {}
-                },
-                {
-                    "type": "object",
-                    "properties": {
-                        "_meta": {
-                            "type": "object",
-                            "propertyNames": {
-                                "type": "string"
-                            },
-                            "additionalProperties": {},
-                            "description": "See [General fields: `_meta`](/specification/draft/basic/index#meta) for notes on `_meta` usage."
-                        }
-                    },
-                    "additionalProperties": false
-                },
-                {
-                    "type": "object",
-                    "properties": {
-                        "action": {
-                            "anyOf": [
-                                {
-                                    "type": "string",
-                                    "const": "accept"
-                                },
-                                {
-                                    "type": "string",
-                                    "const": "decline"
-                                },
-                                {
-                                    "type": "string",
-                                    "const": "cancel"
-                                }
-                            ],
-                            "description": "The user action in response to the elicitation.\n- \"accept\": User submitted the form/confirmed the action\n- \"decline\": User explicitly decline the action\n- \"cancel\": User dismissed without making an explicit choice"
-                        },
-                        "content": {
-                            "type": "object",
-                            "propertyNames": {
-                                "type": "string"
-                            },
-                            "additionalProperties": {
-                                "anyOf": [
-                                    {
-                                        "type": "string"
-                                    },
-                                    {
-                                        "type": "number"
-                                    },
-                                    {
-                                        "type": "boolean"
-                                    },
-                                    {
-                                        "type": "array",
-                                        "items": {
-                                            "type": "string"
-                                        }
-                                    }
-                                ]
-                            },
-                            "description": "The submitted form data, only present when action is \"accept\".\nContains values matching the requested schema."
-                        }
-                    },
-<<<<<<< HEAD
-                    "required": [
-                        "action"
-                    ],
-                    "additionalProperties": false
-=======
                     "description": "The submitted form data, only present when action is \"accept\" and mode was \"form\".\nContains values matching the requested schema.\nOmitted for out-of-band mode responses.",
                     "type": "object"
->>>>>>> 0544dde9
                 }
             ]
         },
@@ -2372,12 +2309,8 @@
                 {
                     "$ref": "#/$defs/EnumSchema"
                 }
-<<<<<<< HEAD
-            ]
-=======
             ],
             "description": "/**\n Restricted schema definitions that only allow primitive types\n without nested objects or arrays."
->>>>>>> 0544dde9
         },
         "ProgressNotification": {
             "description": "An out-of-band notification used to inform the receiver of a progress update for a long-running request.",
@@ -3244,14 +3177,10 @@
                     "$ref": "#/$defs/ToolListChangedNotification"
                 },
                 {
-<<<<<<< HEAD
-                    "$ref": "#/$defs/PromptListChangedNotification"
-=======
                     "$ref": "#/definitions/LoggingMessageNotification"
                 },
                 {
                     "$ref": "#/definitions/ElicitationCompleteNotification"
->>>>>>> 0544dde9
                 }
             ]
         },
