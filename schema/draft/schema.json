--- conflicted
+++ resolved
@@ -23,64 +23,6 @@
                 }
             },
             "type": "object"
-        },
-        "AssistantMessage": {
-            "description": "A message from the assistant (LLM) in a sampling conversation.",
-            "properties": {
-                "_meta": {
-                    "additionalProperties": {},
-                    "description": "See [General fields: `_meta`](/specification/draft/basic/index#meta) for notes on `_meta` usage.",
-                    "type": "object"
-                },
-                "content": {
-                    "anyOf": [
-                        {
-                            "$ref": "#/definitions/TextContent"
-                        },
-                        {
-                            "$ref": "#/definitions/ImageContent"
-                        },
-                        {
-                            "$ref": "#/definitions/AudioContent"
-                        },
-                        {
-                            "$ref": "#/definitions/ToolUseContent"
-                        },
-                        {
-                            "items": {
-                                "$ref": "#/definitions/AssistantMessageContent"
-                            },
-                            "type": "array"
-                        }
-                    ]
-                },
-                "role": {
-                    "const": "assistant",
-                    "type": "string"
-                }
-            },
-            "required": [
-                "content",
-                "role"
-            ],
-            "type": "object"
-        },
-        "AssistantMessageContent": {
-            "anyOf": [
-                {
-                    "$ref": "#/definitions/TextContent"
-                },
-                {
-                    "$ref": "#/definitions/ImageContent"
-                },
-                {
-                    "$ref": "#/definitions/AudioContent"
-                },
-                {
-                    "$ref": "#/definitions/ToolUseContent"
-                }
-            ],
-            "description": "Content that can appear in assistant messages."
         },
         "AudioContent": {
             "description": "Audio provided to or from an LLM.",
@@ -711,22 +653,22 @@
                             "$ref": "#/definitions/ToolUseContent"
                         },
                         {
+                            "$ref": "#/definitions/ToolResultContent"
+                        },
+                        {
                             "items": {
-                                "$ref": "#/definitions/AssistantMessageContent"
+                                "$ref": "#/definitions/SamplingMessageContentBlock"
                             },
                             "type": "array"
                         }
-                    ],
-                    "description": "The content of the assistant's response.\n\nThis can be a single content block or an array of content blocks.\n\nIMPORTANT: For backward compatibility, implementations MUST NOT return an array before\nthe Nov 2025 spec version. Single content blocks should always be returned as a single\nobject, not wrapped in an array."
+                    ]
                 },
                 "model": {
                     "description": "The name of the model that generated the message.",
                     "type": "string"
                 },
                 "role": {
-                    "const": "assistant",
-                    "description": "The role of the message sender. Always \"assistant\" for CreateMessageResult.",
-                    "type": "string"
+                    "$ref": "#/definitions/Role"
                 },
                 "stopReason": {
                     "description": "The reason why sampling stopped, if known.\n\nStandard values:\n- \"endTurn\": Natural end of the assistant's turn\n- \"stopSequence\": A stop sequence was encountered\n- \"maxTokens\": Maximum token limit was reached\n- \"toolUse\": The model wants to use one or more tools\n\nThis field is an open string to allow for provider-specific stop reasons.",
@@ -2641,15 +2583,66 @@
             "type": "object"
         },
         "SamplingMessage": {
+            "description": "Describes a message issued to or received from an LLM API.",
+            "properties": {
+                "_meta": {
+                    "additionalProperties": {},
+                    "description": "See [General fields: `_meta`](/specification/draft/basic/index#meta) for notes on `_meta` usage.",
+                    "type": "object"
+                },
+                "content": {
+                    "anyOf": [
+                        {
+                            "$ref": "#/definitions/TextContent"
+                        },
+                        {
+                            "$ref": "#/definitions/ImageContent"
+                        },
+                        {
+                            "$ref": "#/definitions/AudioContent"
+                        },
+                        {
+                            "$ref": "#/definitions/ToolUseContent"
+                        },
+                        {
+                            "$ref": "#/definitions/ToolResultContent"
+                        },
+                        {
+                            "items": {
+                                "$ref": "#/definitions/SamplingMessageContentBlock"
+                            },
+                            "type": "array"
+                        }
+                    ]
+                },
+                "role": {
+                    "$ref": "#/definitions/Role"
+                }
+            },
+            "required": [
+                "content",
+                "role"
+            ],
+            "type": "object"
+        },
+        "SamplingMessageContentBlock": {
             "anyOf": [
                 {
-                    "$ref": "#/definitions/UserMessage"
-                },
-                {
-                    "$ref": "#/definitions/AssistantMessage"
-                }
-            ],
-            "description": "Describes a message issued to or received from an LLM API."
+                    "$ref": "#/definitions/TextContent"
+                },
+                {
+                    "$ref": "#/definitions/ImageContent"
+                },
+                {
+                    "$ref": "#/definitions/AudioContent"
+                },
+                {
+                    "$ref": "#/definitions/ToolUseContent"
+                },
+                {
+                    "$ref": "#/definitions/ToolResultContent"
+                }
+            ]
         },
         "ServerCapabilities": {
             "description": "Capabilities that a server may support. Known capabilities are defined here, in this schema, but this is not a closed set: any server can define its own, additional capabilities.",
@@ -3259,7 +3252,6 @@
             ],
             "type": "object"
         },
-<<<<<<< HEAD
         "ToolResultContent": {
             "description": "The result of a tool use, provided by the user back to the assistant.",
             "properties": {
@@ -3325,7 +3317,17 @@
                 },
                 "type": {
                     "const": "tool_use",
-=======
+                    "type": "string"
+                }
+            },
+            "required": [
+                "id",
+                "input",
+                "name",
+                "type"
+            ],
+            "type": "object"
+        },
         "URLElicitationRequiredError": {
             "description": "An error response that indicates that the server requires the client to provide additional information via an elicitation request.",
             "properties": {
@@ -3369,21 +3371,13 @@
                 },
                 "jsonrpc": {
                     "const": "2.0",
->>>>>>> 8e22f640
-                    "type": "string"
-                }
-            },
-            "required": [
-<<<<<<< HEAD
-                "id",
-                "input",
-                "name",
-                "type"
-=======
+                    "type": "string"
+                }
+            },
+            "required": [
                 "error",
                 "id",
                 "jsonrpc"
->>>>>>> 8e22f640
             ],
             "type": "object"
         },
@@ -3528,80 +3522,6 @@
                 "type"
             ],
             "type": "object"
-        },
-        "UserMessage": {
-            "description": "A message from the user (server) in a sampling conversation.\n\nIMPORTANT: If content contains any ToolResultContent, then ALL content items\nMUST be ToolResultContent. Tool results cannot be mixed with text, image, or\naudio content in the same message. This constraint ensures compatibility with\nprovider APIs that use dedicated roles for tool results (e.g., OpenAI's \"tool\"\nrole, Gemini's \"function\" role).",
-            "properties": {
-                "_meta": {
-                    "additionalProperties": {},
-                    "description": "See [General fields: `_meta`](/specification/draft/basic/index#meta) for notes on `_meta` usage.",
-                    "type": "object"
-                },
-                "content": {
-                    "anyOf": [
-                        {
-                            "$ref": "#/definitions/TextContent"
-                        },
-                        {
-                            "$ref": "#/definitions/ImageContent"
-                        },
-                        {
-                            "$ref": "#/definitions/AudioContent"
-                        },
-                        {
-                            "$ref": "#/definitions/ToolResultContent"
-                        },
-                        {
-                            "items": {
-                                "$ref": "#/definitions/ToolResultContent"
-                            },
-                            "type": "array"
-                        },
-                        {
-                            "items": {
-                                "anyOf": [
-                                    {
-                                        "$ref": "#/definitions/TextContent"
-                                    },
-                                    {
-                                        "$ref": "#/definitions/ImageContent"
-                                    },
-                                    {
-                                        "$ref": "#/definitions/AudioContent"
-                                    }
-                                ]
-                            },
-                            "type": "array"
-                        }
-                    ]
-                },
-                "role": {
-                    "const": "user",
-                    "type": "string"
-                }
-            },
-            "required": [
-                "content",
-                "role"
-            ],
-            "type": "object"
-        },
-        "UserMessageContent": {
-            "anyOf": [
-                {
-                    "$ref": "#/definitions/TextContent"
-                },
-                {
-                    "$ref": "#/definitions/ImageContent"
-                },
-                {
-                    "$ref": "#/definitions/AudioContent"
-                },
-                {
-                    "$ref": "#/definitions/ToolResultContent"
-                }
-            ],
-            "description": "Content that can appear in user messages."
         }
     }
 }
