--- conflicted
+++ resolved
@@ -10,11 +10,8 @@
 | Client                                      | [Resources] | [Prompts] | [Tools] | [Sampling] | Roots | Notes                                                                        |
 |---------------------------------------------|-------------|-----------|---------|------------|--------|-----------------------------------------------------------------------------|
 | [5ire][5ire]                                | ❌          | ❌        | ✅      | ❌         | ❌    | Supports tools.                                                             |
-<<<<<<< HEAD
 | [AgentAI][AgentAI]                          | ❌          | ❌        | ✅      | ❌         | ❌    | Agent Library written in Rust with tools support                            |
-=======
 | [AgenticFlow][AgenticFlow]                  | ✅          | ✅        | ✅      | ❌         | ❌    | Supports tools, prompts, and resources for no-code AI agents and multi-agent workflows.             |
->>>>>>> bb6fb030
 | [Amazon Q CLI][Amazon Q CLI]                | ❌          | ✅        | ✅      | ❌         | ❌    | Supports prompts and tools.                                                 |
 | [Apify MCP Tester][Apify MCP Tester]        | ❌          | ❌        | ✅      | ❌         | ❌    | Supports tools                                                              |
 | [BeeAI Framework][BeeAI Framework]          | ❌          | ❌        | ✅      | ❌         | ❌    | Supports tools in agentic workflows.                                        |
@@ -61,11 +58,8 @@
 | [Zed][Zed]                                  | ❌          | ✅        | ❌      | ❌         | ❌    | Prompts appear as slash commands                                            |
 
 [5ire]: https://github.com/nanbingxyz/5ire
-<<<<<<< HEAD
 [AgentAI]: https://github.com/AdamStrojek/rust-agentai
-=======
 [AgenticFlow]: https://agenticflow.ai/mcp
->>>>>>> bb6fb030
 [Amazon Q CLI]: https://github.com/aws/amazon-q-developer-cli
 [Apify MCP Tester]: https://apify.com/jiri.spilka/tester-mcp-client
 [BeeAI Framework]: https://i-am-bee.github.io/beeai-framework
@@ -126,7 +120,6 @@
 - It is open-source and user-friendly, suitable for beginners.
 - Future support for MCP will be continuously improved.
 
-<<<<<<< HEAD
 ### AgentAI
 
 [AgentAI](https://github.com/AdamStrojek/rust-agentai) is a Rust library designed to simplify the creation of AI agents. The library includes seamless integration with MCP Servers.
@@ -137,7 +130,7 @@
 - Multi-LLM – We support most LLM APIs (OpenAI, Anthropic, Gemini, Ollama, and all OpenAI API Compatible).
 - Built-in support for MCP Servers.
 - Create agentic flows in a type- and memory-safe language like Rust.
-=======
+
 ### AgenticFlow
 [AgenticFlow](https://agenticflow.ai/) is a no-code AI platform that helps you build agents that handle sales, marketing, and creative tasks around the clock. Connect 2,500+ APIs and 10,000+ tools securely via MCP.
 
@@ -149,7 +142,6 @@
 
 **Learn more:**
 - [AgenticFlow MCP Integration](https://agenticflow.ai/mcp)
->>>>>>> bb6fb030
 
 ### Amazon Q CLI
 [Amazon Q CLI](https://github.com/aws/amazon-q-developer-cli) is an open-source, agentic coding assistant for terminals.
