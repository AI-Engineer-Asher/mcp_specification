--- conflicted
+++ resolved
@@ -30,12 +30,7 @@
 - Insert clear visual indicators when tools are invoked
 - Present confirmation prompts to the user for operations, to ensure a human is in the
   loop
-<<<<<<< HEAD
   </Warning>
-=======
-
-</Warning>
->>>>>>> a52e9d75
 
 ## Capabilities
 
@@ -195,15 +190,8 @@
 - `annotations`: optional properties describing tool behavior
 
 <Warning>
-<<<<<<< HEAD
   For trust & safety and security, clients **MUST** consider tool annotations to
   be untrusted unless they come from trusted servers.
-=======
-
-For trust & safety and security, clients **MUST** consider
-tool annotations to be untrusted unless they come from trusted servers.
-
->>>>>>> a52e9d75
 </Warning>
 
 ### Tool Result
