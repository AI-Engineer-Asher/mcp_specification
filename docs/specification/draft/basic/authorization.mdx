---
title: Authorization
---

<div id="enable-section-numbers" />

<Info>**Protocol Revision**: draft</Info>

## Introduction

### Purpose and Scope

The Model Context Protocol provides authorization capabilities at the transport level,
enabling MCP clients to make requests to restricted MCP servers on behalf of resource
owners. This specification defines the authorization flow for HTTP-based transports.

### Protocol Requirements

Authorization is **OPTIONAL** for MCP implementations. When supported:

- Implementations using an HTTP-based transport **SHOULD** conform to this specification.
- Implementations using an STDIO transport **SHOULD NOT** follow this specification, and
  instead retrieve credentials from the environment.
- Implementations using alternative transports **MUST** follow established security best
  practices for their protocol.

### Standards Compliance

This authorization mechanism is based on established specifications listed below, but
implements a selected subset of their features to ensure security and interoperability
while maintaining simplicity:

- OAuth 2.1 IETF DRAFT ([draft-ietf-oauth-v2-1-13](https://datatracker.ietf.org/doc/html/draft-ietf-oauth-v2-1-13))
- OAuth 2.0 Authorization Server Metadata
  ([RFC8414](https://datatracker.ietf.org/doc/html/rfc8414))
- OAuth 2.0 Dynamic Client Registration Protocol
  ([RFC7591](https://datatracker.ietf.org/doc/html/rfc7591))
- OAuth 2.0 Protected Resource Metadata ([RFC9728](https://datatracker.ietf.org/doc/html/rfc9728))

## Authorization Flow

### Roles

A protected _MCP server_ acts as an [OAuth 2.1 resource server](https://www.ietf.org/archive/id/draft-ietf-oauth-v2-1-13.html#name-roles),
capable of accepting and responding to protected resource requests using access tokens.

An _MCP client_ acts as an [OAuth 2.1 client](https://www.ietf.org/archive/id/draft-ietf-oauth-v2-1-13.html#name-roles),
making protected resource requests on behalf of a resource owner.

The _authorization server_ is responsible for interacting with the user (if necessary) and issuing access tokens for use at the MCP server.
The implementation details of the authorization server are beyond the scope of this specification. It may be hosted with the
resource server or a separate entity. The [Authorization Server Discovery section](#authorization-server-discovery)
specifies how an MCP server indicates the location of its corresponding authorization server to a client.

### Overview

1. Authorization servers **MUST** implement OAuth 2.1 with appropriate security
   measures for both confidential and public clients.

1. Authorization servers and MCP clients **SHOULD** support the OAuth 2.0 Dynamic Client Registration
   Protocol ([RFC7591](https://datatracker.ietf.org/doc/html/rfc7591)).

1. MCP servers **MUST** implement OAuth 2.0 Protected Resource Metadata ([RFC9728](https://datatracker.ietf.org/doc/html/rfc9728)).
   MCP clients **MUST** use OAuth 2.0 Protected Resource Metadata for authorization server discovery.

1. MCP authorization servers **MUST** provide at least one of the following discovery mechanisms:
   - OAuth 2.0 Authorization Server Metadata ([RFC8414](https://datatracker.ietf.org/doc/html/rfc8414))
   - [OpenID Connect Discovery 1.0](https://openid.net/specs/openid-connect-discovery-1_0.html)

   MCP clients **MUST** support both discovery mechanisms to obtain the information required to interact with the authorization server.

### Authorization Server Discovery

This section describes the mechanisms by which MCP servers advertise their associated
authorization servers to MCP clients, as well as the discovery process through which MCP
clients can determine authorization server endpoints and supported capabilities.

#### Authorization Server Location

MCP servers **MUST** implement the OAuth 2.0 Protected Resource Metadata ([RFC9728](https://datatracker.ietf.org/doc/html/rfc9728))
specification to indicate the locations of authorization servers. The Protected Resource Metadata document returned by the MCP server **MUST** include
the `authorization_servers` field containing at least one authorization server.

The specific use of `authorization_servers` is beyond the scope of this specification; implementers should consult
OAuth 2.0 Protected Resource Metadata ([RFC9728](https://datatracker.ietf.org/doc/html/rfc9728)) for
guidance on implementation details.

Implementors should note that Protected Resource Metadata documents can define multiple authorization servers. The responsibility for selecting which authorization server to use lies with the MCP client, following the guidelines specified in
[RFC9728 Section 7.6 "Authorization Servers"](https://datatracker.ietf.org/doc/html/rfc9728#name-authorization-servers).

#### Protected Resource Metadata Discovery Requirements

<<<<<<< HEAD
MCP servers **SHOULD** include a `scope` parameter in the `WWW-Authenticate` header as defined in
[RFC 6750 Section 3](https://datatracker.ietf.org/doc/html/rfc6750#section-3)
to indicate the scopes required for accessing the resource. This provides clients with immediate
guidance on the appropriate scopes to request during authorization,
following the principle of least privilege and preventing clients from requesting excessive permissions.

The scopes included in the `WWW-Authenticate` challenge **MAY** match `scopes_supported`, be a subset
or superset of it, or an alternative collection that is neither a strict subset nor
superset. Clients **MUST NOT** assume any particular set relationship between the challenged
scope set and `scopes_supported`. Clients **MUST** treat the scopes provided in the
challenge as authoritative for satisfying the current request. Servers **SHOULD** strive for
consistency in how they construct scope sets but they are not required to surface every dynamically
issued scope through `scopes_supported`.

Example 401 response with scope guidance:

```http
HTTP/1.1 401 Unauthorized
WWW-Authenticate: Bearer resource_metadata="https://mcp.example.com/.well-known/oauth-protected-resource",
                         scope="files:read"
```

MCP clients **MUST** be able to parse `WWW-Authenticate` headers and respond appropriately to `HTTP 401 Unauthorized` responses from the MCP server.

If the `scope` parameter is absent, clients **SHOULD** apply the fallback behavior defined in the [Scope Selection Strategy](#scope-selection-strategy) section.

#### Server Metadata Discovery
=======
MCP servers **MUST** implement one of the following discovery mechanisms to provide authorization server location information to MCP clients:

1. **WWW-Authenticate Header**: Include the resource metadata URL in the `WWW-Authenticate` HTTP header under `resource_metadata` when returning `401 Unauthorized` responses, as described in [RFC9728 Section 5.1](https://datatracker.ietf.org/doc/html/rfc9728#name-www-authenticate-response).

2. **Well-Known URI**: Serve metadata at a well-known URI as specified in [RFC9728](https://datatracker.ietf.org/doc/html/rfc9728). This can be either:
   - At the path of the server's MCP endpoint: `https://example.com/public/mcp` could host metadata at `https://example.com/.well-known/oauth-protected-resource/public/mcp`
   - At the root: `https://example.com/.well-known/oauth-protected-resource`

MCP clients **MUST** support both discovery mechanisms and use the resource metadata URL from the parsed WWW-Authenticate headers when present; otherwise, they **MUST** fall back to constructing and requesting the well-known URIs in the order listed above.

#### Authorization Server Metadata Discovery
>>>>>>> fa4160bb

To handle different issuer URL formats and ensure interoperability with both OAuth 2.0 Authorization Server Metadata and OpenID Connect Discovery 1.0 specifications, MCP clients **MUST** attempt multiple well-known endpoints when discovering authorization server metadata.

The discovery approach is based on [RFC8414 Section 3.1 "Authorization Server Metadata Request"](https://datatracker.ietf.org/doc/html/rfc8414#section-3.1) for OAuth 2.0 Authorization Server Metadata discovery and [RFC8414 Section 5 "Compatibility Notes"](https://datatracker.ietf.org/doc/html/rfc8414#section-5) for OpenID Connect Discovery 1.0 interoperability.

For issuer URLs with path components (e.g., `https://auth.example.com/tenant1`), clients **MUST** try endpoints in the following priority order:

1. OAuth 2.0 Authorization Server Metadata with path insertion: `https://auth.example.com/.well-known/oauth-authorization-server/tenant1`
2. OpenID Connect Discovery 1.0 with path insertion: `https://auth.example.com/.well-known/openid-configuration/tenant1`
3. OpenID Connect Discovery 1.0 path appending: `https://auth.example.com/tenant1/.well-known/openid-configuration`

For issuer URLs without path components (e.g., `https://auth.example.com`), clients **MUST** try:

1. OAuth 2.0 Authorization Server Metadata: `https://auth.example.com/.well-known/oauth-authorization-server`
2. OpenID Connect Discovery 1.0: `https://auth.example.com/.well-known/openid-configuration`

#### Sequence Diagram

The following diagram outlines an example flow:

```mermaid
sequenceDiagram
    participant C as Client
    participant M as MCP Server (Resource Server)
    participant A as Authorization Server

    Note over C: Attempt unauthenticated MCP request
    C->>M: MCP request without token
    M-->>C: HTTP 401 Unauthorized (may include WWW-Authenticate header)

    alt Header includes resource_metadata
        Note over C: Extract resource_metadata URL from header
        C->>M: GET resource_metadata URI
        M-->>C: Resource metadata with authorization server URL
    else No resource_metadata in header
        Note over C: Fallback to well-known URI probing
        Note over M: _Not applicable if the MCP server is at the root_
        C->>M: GET /.well-known/oauth-protected-resource/mcp
        alt Sub-path metadata found
            M-->>C: Resource metadata with authorization server URL
        else Sub-path not found
            C->>M: GET /.well-known/oauth-protected-resource
            alt Root metadata found
                M-->>C: Resource metadata with authorization server URL
            else Root metadata not found
                Note over C: Abort or use pre-configured values
            end
        end
    end

    Note over C: Validate RS metadata,<br />build AS metadata URL

    C->>A: GET Authorization server metadata endpoint
    Note over C,A: Try OAuth 2.0 and OpenID Connect<br/>discovery endpoints in priority order
    A-->>C: Authorization server metadata

    Note over C,A: OAuth 2.1 authorization flow happens here

    C->>A: Token request
    A-->>C: Access token

    C->>M: MCP request with access token
    M-->>C: MCP response
    Note over C,M: MCP communication continues with valid token
```

### Dynamic Client Registration

MCP clients and authorization servers **SHOULD** support the
OAuth 2.0 Dynamic Client Registration Protocol [RFC7591](https://datatracker.ietf.org/doc/html/rfc7591)
to allow MCP clients to obtain OAuth client IDs without user interaction. This provides a
standardized way for clients to automatically register with new authorization servers, which is crucial
for MCP because:

- Clients may not know all possible MCP servers and their authorization servers in advance.
- Manual registration would create friction for users.
- It enables seamless connection to new MCP servers and their authorization servers.
- Authorization servers can implement their own registration policies.

Any authorization servers that _do not_ support Dynamic Client Registration need to provide
alternative ways to obtain a client ID (and, if applicable, client credentials). For one of
these authorization servers, MCP clients will have to either:

1. Hardcode a client ID (and, if applicable, client credentials) specifically for the MCP client to use when
   interacting with that authorization server, or
2. Present a UI to users that allows them to enter these details, after registering an
   OAuth client themselves (e.g., through a configuration interface hosted by the
   server).

#### Scope Selection Strategy

When implementing authorization flows, MCP clients **SHOULD** follow the principle of least privilege by requesting
only the scopes necessary for their intended operations. During the initial authorization handshake, MCP clients
**SHOULD** follow this priority order for scope selection:

1. **Use `scope` parameter** from the initial `WWW-Authenticate` header in the 401 response, if provided
2. **If `scope` is not available**, use all scopes defined in `scopes_supported` from the Protected Resource Metadata document

This approach accommodates the general-purpose nature of MCP clients, which typically lack domain-specific knowledge to make informed decisions about individual scope selection. Requesting all available scopes allows the authorization server and end-user to determine appropriate permissions during the consent process.

Clients **MAY** use out-of-band information to decide on scope selection and incrementally ask the user for consent.

This approach minimizes user friction while following the principle of least privilege.
The `scopes_supported` field is intended to represent the minimal set of scopes necessary
for basic functionality (see [Scope Minimization](/specification/draft/basic/security_best_practices#scope-minimization)),
with additional scopes requested incrementally through the step-up authorization flow steps
described in the [Scope Error Handling](#scope-error-handling) section.

### Authorization Flow Steps

The complete Authorization flow proceeds as follows:

```mermaid
sequenceDiagram
    participant B as User-Agent (Browser)
    participant C as Client
    participant M as MCP Server (Resource Server)
    participant A as Authorization Server

    C->>M: MCP request without token
    M->>C: HTTP 401 Unauthorized with WWW-Authenticate header
    Note over C: Extract resource_metadata URL from WWW-Authenticate

    C->>M: Request Protected Resource Metadata
    M->>C: Return metadata

    Note over C: Parse metadata and extract authorization server(s)<br/>Client determines AS to use

    C->>A: GET Authorization server metadata endpoint
    Note over C,A: Try OAuth 2.0 and OpenID Connect<br/>discovery endpoints in priority order
    A-->>C: Authorization server metadata

    alt Dynamic client registration
        C->>A: POST /register
        A->>C: Client Credentials
    end

    Note over C: Generate PKCE parameters<br/>Include resource parameter<br/>Apply scope selection strategy
    C->>B: Open browser with authorization URL + code_challenge + resource
    B->>A: Authorization request with resource parameter
    Note over A: User authorizes
    A->>B: Redirect to callback with authorization code
    B->>C: Authorization code callback
    C->>A: Token request + code_verifier + resource
    A->>C: Access token (+ refresh token)
    C->>M: MCP request with access token
    M-->>C: MCP response
    Note over C,M: MCP communication continues with valid token
```

#### Resource Parameter Implementation

MCP clients **MUST** implement Resource Indicators for OAuth 2.0 as defined in [RFC 8707](https://www.rfc-editor.org/rfc/rfc8707.html)
to explicitly specify the target resource for which the token is being requested. The `resource` parameter:

1. **MUST** be included in both authorization requests and token requests.
2. **MUST** identify the MCP server that the client intends to use the token with.
3. **MUST** use the canonical URI of the MCP server as defined in [RFC 8707 Section 2](https://www.rfc-editor.org/rfc/rfc8707.html#name-access-token-request).

##### Canonical Server URI

For the purposes of this specification, the canonical URI of an MCP server is defined as the resource identifier as specified in
[RFC 8707 Section 2](https://www.rfc-editor.org/rfc/rfc8707.html#section-2) and aligns with the `resource` parameter in
[RFC 9728](https://datatracker.ietf.org/doc/html/rfc9728).

MCP clients **SHOULD** provide the most specific URI that they can for the MCP server they intend to access, following the guidance in [RFC 8707](https://www.rfc-editor.org/rfc/rfc8707). While the canonical form uses lowercase scheme and host components, implementations **SHOULD** accept uppercase scheme and host components for robustness and interoperability.

Examples of valid canonical URIs:

- `https://mcp.example.com/mcp`
- `https://mcp.example.com`
- `https://mcp.example.com:8443`
- `https://mcp.example.com/server/mcp` (when path component is necessary to identify individual MCP server)

Examples of invalid canonical URIs:

- `mcp.example.com` (missing scheme)
- `https://mcp.example.com#fragment` (contains fragment)

> **Note:** While both `https://mcp.example.com/` (with trailing slash) and `https://mcp.example.com` (without trailing slash) are technically valid absolute URIs according to [RFC 3986](https://www.rfc-editor.org/rfc/rfc3986), implementations **SHOULD** consistently use the form without the trailing slash for better interoperability unless the trailing slash is semantically significant for the specific resource.

For example, if accessing an MCP server at `https://mcp.example.com`, the authorization request would include:

```
&resource=https%3A%2F%2Fmcp.example.com
```

MCP clients **MUST** send this parameter regardless of whether authorization servers support it.

### Access Token Usage

#### Token Requirements

Access token handling when making requests to MCP servers **MUST** conform to the requirements defined in
[OAuth 2.1 Section 5 "Resource Requests"](https://datatracker.ietf.org/doc/html/draft-ietf-oauth-v2-1-13#section-5).
Specifically:

1. MCP client **MUST** use the Authorization request header field defined in
   [OAuth 2.1 Section 5.1.1](https://datatracker.ietf.org/doc/html/draft-ietf-oauth-v2-1-13#section-5.1.1):

```
Authorization: Bearer <access-token>
```

Note that authorization **MUST** be included in every HTTP request from client to server,
even if they are part of the same logical session.

2. Access tokens **MUST NOT** be included in the URI query string

Example request:

```http
GET /mcp HTTP/1.1
Host: mcp.example.com
Authorization: Bearer eyJhbGciOiJIUzI1NiIs...
```

#### Token Handling

MCP servers, acting in their role as an OAuth 2.1 resource server, **MUST** validate access tokens as described in
[OAuth 2.1 Section 5.2](https://datatracker.ietf.org/doc/html/draft-ietf-oauth-v2-1-13#section-5.2).
MCP servers **MUST** validate that access tokens were issued specifically for them as the intended audience,
according to [RFC 8707 Section 2](https://www.rfc-editor.org/rfc/rfc8707.html#section-2).
If validation fails, servers **MUST** respond according to
[OAuth 2.1 Section 5.3](https://datatracker.ietf.org/doc/html/draft-ietf-oauth-v2-1-13#section-5.3)
error handling requirements. Invalid or expired tokens **MUST** receive a HTTP 401
response.

MCP clients **MUST NOT** send tokens to the MCP server other than ones issued by the MCP server's authorization server.

Authorization servers **MUST** only accept tokens that are valid for use with their
own resources.

MCP servers **MUST NOT** accept or transit any other tokens.

### Error Handling

Servers **MUST** return appropriate HTTP status codes for authorization errors:

| Status Code | Description  | Usage                                      |
| ----------- | ------------ | ------------------------------------------ |
| 401         | Unauthorized | Authorization required or token invalid    |
| 403         | Forbidden    | Invalid scopes or insufficient permissions |
| 400         | Bad Request  | Malformed authorization request            |

#### Scope Error Handling

This section covers handling insufficient scope errors during runtime operations when
a client already has a token but needs additional permissions. This follows the error
handling patterns defined in [OAuth 2.1 Section 5](https://datatracker.ietf.org/doc/html/draft-ietf-oauth-v2-1-13#section-5)
and leverages the metadata fields from [RFC 9728 (OAuth 2.0 Protected Resource Metadata)](https://datatracker.ietf.org/doc/html/rfc9728).

##### Runtime Insufficient Scope Errors

When a client makes a request with an access token with insufficient
scope during runtime operations, the server **SHOULD** respond with:

- `HTTP 403 Forbidden` status code (per [RFC 6750 Section 3.1](https://datatracker.ietf.org/doc/html/rfc6750#section-3.1))
- `WWW-Authenticate` header with the `Bearer` scheme and additional parameters:
  - `error="insufficient_scope"` - indicating the specific type of authorization failure
  - `scope="required_scope1 required_scope2"` - specifying the minimum scopes needed for the operation
  - `resource_metadata` - the URI of the Protected Resource Metadata document (for consistency with 401 responses)
  - `error_description` (optional) - human-readable description of the error

**Server Scope Management**: When responding with insufficient scope errors, servers
**SHOULD** include the scopes needed to satisfy the current request in the `scope`
parameter. Servers have flexibility in determining which scopes to include:

- **Minimum approach**: Include only the newly required scopes for the specific operation
- **Recommended approach**: Include both existing relevant scopes and newly required scopes to prevent clients from losing previously granted permissions
- **Extended approach**: Include existing scopes, newly required scopes, and related scopes that commonly work together

The choice depends on the server's assessment of user experience impact and authorization friction.
Servers **SHOULD** be consistent in their scope inclusion strategy to provide predictable behavior for clients.

Servers **SHOULD** consider the user experience impact when determining which scopes to include in the
response, as misconfigured scopes may require frequent user interaction.

Example insufficient scope response:

```http
HTTP/1.1 403 Forbidden
WWW-Authenticate: Bearer error="insufficient_scope",
                         scope="files:read files:write user:profile",
                         resource_metadata="https://mcp.example.com/.well-known/oauth-protected-resource",
                         error_description="Additional file write permission required"
```

##### Step-Up Authorization Flow

Clients will receive scope-related errors during initial authorization or at runtime (`insufficient_scope`).
Clients may respond to these errors by requesting a new access token with an increased set of scopes via a step-up authorization flow.
Clients acting on behalf of a user **SHOULD** attempt the step-up authorization flow. Clients acting on their own behalf (`client_credentials` clients)
**MAY** attempt the step-up authorization flow or abort the request immediately.

The flow is as follows:

1. **Parse error information** from the authorization server response or `WWW-Authenticate` header
2. **Determine required scopes** using the following algorithm:
   - If the `scope` parameter is present in the `WWW-Authenticate` header, use those scopes exactly as specified (trusting the server to include any necessary existing scopes along with newly required scopes)
   - If `scope` is not available, use all scopes listed in `scopes_supported` from the Protected Resource Metadata document
3. **Initiate (re-)authorization** with the determined scope set
4. **Retry the original request** with the new authorization no more than a few times and treat this as a permanent authorization failure

Clients **SHOULD** implement retry limits and **SHOULD** track scope upgrade attempts to avoid
repeated failures for the same resource and operation combination.

## Security Considerations

Implementations **MUST** follow OAuth 2.1 security best practices as laid out in [OAuth 2.1 Section 7. "Security Considerations"](https://datatracker.ietf.org/doc/html/draft-ietf-oauth-v2-1-13#name-security-considerations).

### Token Audience Binding and Validation

[RFC 8707](https://www.rfc-editor.org/rfc/rfc8707.html) Resource Indicators provide critical security benefits by binding tokens to their intended
audiences **when the Authorization Server supports the capability**. To enable current and future adoption:

- MCP clients **MUST** include the `resource` parameter in authorization and token requests as specified in the [Resource Parameter Implementation](#resource-parameter-implementation) section
- MCP servers **MUST** validate that tokens presented to them were specifically issued for their use

The [Security Best Practices document](/specification/draft/basic/security_best_practices#token-passthrough)
outlines why token audience validation is crucial and why token passthrough is explicitly forbidden.

### Token Theft

Attackers who obtain tokens stored by the client, or tokens cached or logged on the server can access protected resources with
requests that appear legitimate to resource servers.

Clients and servers **MUST** implement secure token storage and follow OAuth best practices,
as outlined in [OAuth 2.1, Section 7.1](https://datatracker.ietf.org/doc/html/draft-ietf-oauth-v2-1-13#section-7.1).

Authorization servers **SHOULD** issue short-lived access tokens to reduce the impact of leaked tokens.
For public clients, authorization servers **MUST** rotate refresh tokens as described in [OAuth 2.1 Section 4.3.1 "Token Endpoint Extension"](https://datatracker.ietf.org/doc/html/draft-ietf-oauth-v2-1-13#section-4.3.1).

### Communication Security

Implementations **MUST** follow [OAuth 2.1 Section 1.5 "Communication Security"](https://datatracker.ietf.org/doc/html/draft-ietf-oauth-v2-1-13#section-1.5).

Specifically:

1. All authorization server endpoints **MUST** be served over HTTPS.
1. All redirect URIs **MUST** be either `localhost` or use HTTPS.

### Authorization Code Protection

An attacker who has gained access to an authorization code contained in an authorization response can try to redeem the authorization code for an access token or otherwise make use of the authorization code.
(Further described in [OAuth 2.1 Section 7.5](https://datatracker.ietf.org/doc/html/draft-ietf-oauth-v2-1-13#section-7.5))

To mitigate this, MCP clients **MUST** implement PKCE according to [OAuth 2.1 Section 7.5.2](https://datatracker.ietf.org/doc/html/draft-ietf-oauth-v2-1-13#section-7.5.2) and **MUST** verify PKCE support before proceeding with authorization.
PKCE helps prevent authorization code interception and injection attacks by requiring clients to create a secret verifier-challenge pair, ensuring that only the original requestor can exchange an authorization code for tokens.

MCP clients **MUST** use the `S256` code challenge method when technically capable, as required by [OAuth 2.1 Section 4.1.1](https://datatracker.ietf.org/doc/html/draft-ietf-oauth-v2-1-13#section-4.1.1).

Since OAuth 2.1 and PKCE specifications do not define a mechanism for clients to discover PKCE support, MCP clients **MUST** rely on authorization server metadata to verify this capability:

- **OAuth 2.0 Authorization Server Metadata**: If `code_challenge_methods_supported` is absent, the authorization server does not support PKCE and MCP clients **MUST** refuse to proceed.

- **OpenID Connect Discovery 1.0**: While the [OpenID Provider Metadata](https://openid.net/specs/openid-connect-discovery-1_0.html#ProviderMetadata) does not define `code_challenge_methods_supported`, this field is commonly included by OpenID providers. MCP clients **MUST** verify the presence of `code_challenge_methods_supported` in the provider metadata response. If the field is absent, MCP clients **MUST** refuse to proceed.

Authorization servers providing OpenID Connect Discovery 1.0 **MUST** include `code_challenge_methods_supported` in their metadata to ensure MCP compatibility.

### Open Redirection

An attacker may craft malicious redirect URIs to direct users to phishing sites.

MCP clients **MUST** have redirect URIs registered with the authorization server.

Authorization servers **MUST** validate exact redirect URIs against pre-registered values to prevent redirection attacks.

MCP clients **SHOULD** use and verify state parameters in the authorization code flow
and discard any results that do not include or have a mismatch with the original state.

Authorization servers **MUST** take precautions to prevent redirecting user agents to untrusted URI's, following suggestions laid out in [OAuth 2.1 Section 7.12.2](https://datatracker.ietf.org/doc/html/draft-ietf-oauth-v2-1-13#section-7.12.2)

Authorization servers **SHOULD** only automatically redirect the user agent if it trusts the redirection URI. If the URI is not trusted, the authorization server MAY inform the user and rely on the user to make the correct decision.

### Confused Deputy Problem

Attackers can exploit MCP servers acting as intermediaries to third-party APIs, leading to [confused deputy vulnerabilities](/specification/draft/basic/security_best_practices#confused-deputy-problem).
By using stolen authorization codes, they can obtain access tokens without user consent.

MCP proxy servers using static client IDs **MUST** obtain user consent for each dynamically
registered client before forwarding to third-party authorization servers (which may require additional consent).

### Access Token Privilege Restriction

An attacker can gain unauthorized access or otherwise compromise an MCP server if the server accepts tokens issued for other resources.

This vulnerability has two critical dimensions:

1. **Audience validation failures.** When an MCP server doesn't verify that tokens were specifically intended for it (for example, via the audience claim, as mentioned in [RFC9068](https://www.rfc-editor.org/rfc/rfc9068.html)), it may accept tokens originally issued for other services. This breaks a fundamental OAuth security boundary, allowing attackers to reuse legitimate tokens across different services than intended.
2. **Token passthrough.** If the MCP server not only accepts tokens with incorrect audiences but also forwards these unmodified tokens to downstream services, it can potentially cause the ["confused deputy" problem](#confused-deputy-problem), where the downstream API may incorrectly trust the token as if it came from the MCP server or assume the token was validated by the upstream API. See the [Token Passthrough section](/specification/draft/basic/security_best_practices#token-passthrough) of the Security Best Practices guide for additional details.

MCP servers **MUST** validate access tokens before processing the request, ensuring the access token is issued specifically for the MCP server, and take all necessary steps to ensure no data is returned to unauthorized parties.

A MCP server **MUST** follow the guidelines in [OAuth 2.1 - Section 5.2](https://www.ietf.org/archive/id/draft-ietf-oauth-v2-1-13.html#section-5.2) to validate inbound tokens.

MCP servers **MUST** only accept tokens specifically intended for themselves and **MUST** reject tokens that do not include them in the audience claim or otherwise verify that they are the intended recipient of the token. See the [Security Best Practices Token Passthrough section](/specification/draft/basic/security_best_practices#token-passthrough) for details.

If the MCP server makes requests to upstream APIs, it may act as an OAuth client to them. The access token used at the upstream API is a separate token, issued by the upstream authorization server. The MCP server **MUST NOT** pass through the token it received from the MCP client.

MCP clients **MUST** implement and use the `resource` parameter as defined in [RFC 8707 - Resource Indicators for OAuth 2.0](https://www.rfc-editor.org/rfc/rfc8707.html)
to explicitly specify the target resource for which the token is being requested. This requirement aligns with the recommendation in
[RFC 9728 Section 7.4](https://datatracker.ietf.org/doc/html/rfc9728#section-7.4). This ensures that access tokens are bound to their intended resources and
cannot be misused across different services.<|MERGE_RESOLUTION|>--- conflicted
+++ resolved
@@ -90,7 +90,16 @@
 
 #### Protected Resource Metadata Discovery Requirements
 
-<<<<<<< HEAD
+MCP servers **MUST** implement one of the following discovery mechanisms to provide authorization server location information to MCP clients:
+
+1. **WWW-Authenticate Header**: Include the resource metadata URL in the `WWW-Authenticate` HTTP header under `resource_metadata` when returning `401 Unauthorized` responses, as described in [RFC9728 Section 5.1](https://datatracker.ietf.org/doc/html/rfc9728#name-www-authenticate-response).
+
+2. **Well-Known URI**: Serve metadata at a well-known URI as specified in [RFC9728](https://datatracker.ietf.org/doc/html/rfc9728). This can be either:
+   - At the path of the server's MCP endpoint: `https://example.com/public/mcp` could host metadata at `https://example.com/.well-known/oauth-protected-resource/public/mcp`
+   - At the root: `https://example.com/.well-known/oauth-protected-resource`
+
+MCP clients **MUST** support both discovery mechanisms and use the resource metadata URL from the parsed `WWW-Authenticate` headers when present; otherwise, they **MUST** fall back to constructing and requesting the well-known URIs in the order listed above.
+
 MCP servers **SHOULD** include a `scope` parameter in the `WWW-Authenticate` header as defined in
 [RFC 6750 Section 3](https://datatracker.ietf.org/doc/html/rfc6750#section-3)
 to indicate the scopes required for accessing the resource. This provides clients with immediate
@@ -117,20 +126,8 @@
 
 If the `scope` parameter is absent, clients **SHOULD** apply the fallback behavior defined in the [Scope Selection Strategy](#scope-selection-strategy) section.
 
-#### Server Metadata Discovery
-=======
-MCP servers **MUST** implement one of the following discovery mechanisms to provide authorization server location information to MCP clients:
-
-1. **WWW-Authenticate Header**: Include the resource metadata URL in the `WWW-Authenticate` HTTP header under `resource_metadata` when returning `401 Unauthorized` responses, as described in [RFC9728 Section 5.1](https://datatracker.ietf.org/doc/html/rfc9728#name-www-authenticate-response).
-
-2. **Well-Known URI**: Serve metadata at a well-known URI as specified in [RFC9728](https://datatracker.ietf.org/doc/html/rfc9728). This can be either:
-   - At the path of the server's MCP endpoint: `https://example.com/public/mcp` could host metadata at `https://example.com/.well-known/oauth-protected-resource/public/mcp`
-   - At the root: `https://example.com/.well-known/oauth-protected-resource`
-
-MCP clients **MUST** support both discovery mechanisms and use the resource metadata URL from the parsed WWW-Authenticate headers when present; otherwise, they **MUST** fall back to constructing and requesting the well-known URIs in the order listed above.
-
 #### Authorization Server Metadata Discovery
->>>>>>> fa4160bb
+
 
 To handle different issuer URL formats and ensure interoperability with both OAuth 2.0 Authorization Server Metadata and OpenID Connect Discovery 1.0 specifications, MCP clients **MUST** attempt multiple well-known endpoints when discovering authorization server metadata.
 
