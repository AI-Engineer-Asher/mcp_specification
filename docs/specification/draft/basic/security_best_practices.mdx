--- conflicted
+++ resolved
@@ -288,7 +288,6 @@
 - Use the `stdio` transport to limit access to just the MCP client
 - Restrict access if using an HTTP transport, such as:
   - Require an authorization token
-<<<<<<< HEAD
   - Use unix domain sockets or other Interprocess Communication (IPC) mechanisms with restricted access
 
 ### Scope Minimization
@@ -336,6 +335,3 @@
 - Treating claimed scopes in token as sufficient without server-side authorization logic
 
 Proper minimization constrains compromise impact, improves audit clarity, and reduces consent churn.
-=======
-  - Use unix domain sockets or other Interprocess Communication (IPC) mechanisms with restricted access
->>>>>>> f83a2768
