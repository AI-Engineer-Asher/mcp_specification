--- conflicted
+++ resolved
@@ -22,16 +22,10 @@
   },
   "scripts": {
     "check": "npm run check:schema && npm run check:docs",
-<<<<<<< HEAD
     "check:schema": "npm run check:schema:ts && npm run check:schema:json && npm run check:schema:json:2020-12 && npm run check:schema:md",
-    "check:schema:ts": "tsc",
-    "check:schema:json": "tsx scripts/check-schema-draft07.ts",
-    "check:schema:json:2020-12": "npm run generate:schema:json:2020-12 && git diff --exit-code schema/draft/schema.json || (echo 'Error: schema/draft/schema.json is out of date. Run: npm run generate:schema:json:2020-12' && exit 1)",
-=======
-    "check:schema": "npm run check:schema:ts && npm run check:schema:json && npm run check:schema:md",
     "check:schema:ts": "tsc --noEmit && eslint schema/ && prettier --check \"schema/**/*.ts\"",
     "check:schema:json": "for f in schema/*/schema.ts; do typescript-json-schema --defaultNumberType integer --required --skipLibCheck \"$f\" \"*\" | cat | cmp \"${f%.ts}.json\" - || exit 1; done",
->>>>>>> 21cb061d
+    "check:schema:json:2020-12": "npm run generate:schema:json:2020-12 && git diff --exit-code schema/draft/schema.json || (echo 'Error: schema/draft/schema.json is out of date. Run: npm run generate:schema:json:2020-12' && exit 1)",
     "check:schema:md": "for f in docs/specification/*/schema.mdx; do typedoc --entryPoints \"schema/$(basename -- $(dirname -- \"$f\"))/schema.ts\" | cmp \"$f\" - || exit 1; done",
     "check:docs": "npm run check:docs:format && npm run check:docs:links",
     "check:docs:format": "prettier --check \"**/*.{md,mdx}\"",
